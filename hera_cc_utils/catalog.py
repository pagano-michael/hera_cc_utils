--- conflicted
+++ resolved
@@ -165,13 +165,6 @@
         self.data = data
         self.kwargs = kwargs
 
-<<<<<<< HEAD
-    def plot_catalog(self, ax=None, zmin=None, fig=1,
-        projection='rectilinear', **kwargs):
-
-        if projection != 'rectilinear':
-            raise NotImplemented('Only know rectilinear projection right now!')
-=======
     def plot_catalog(
         self, ax=None, zmin=None, num=1, projection="rectilinear", **fig_kwargs
     ):
@@ -205,16 +198,12 @@
         """
         if projection != "rectilinear":
             raise NotImplementedError("Only know rectilinear projection right now!")
->>>>>>> 82507d19
 
         # Setup plot window
         has_ax = True
         if ax is None:
             fig = plt.figure(num=num, **fig_kwargs)
-<<<<<<< HEAD
-=======
             ax = fig.gca()
->>>>>>> 82507d19
             has_ax = False
 
         # Get all objects in catalog
@@ -225,22 +214,11 @@
         for i, coord in enumerate(coords):
             ra, dec, z = coord
 
-<<<<<<< HEAD
-            if 'label' in kwargs and i > 0:
-                del kwargs['label']
-                
-            ax.scatter(ra, dec, **kwargs)
-
-        if not has_ax:
-            ax.set_xlabel(r'Right Ascension [hours]', fontsize=24, labelpad=5)
-            ax.set_ylabel(r'Declination [deg]', fontsize=24, labelpad=5)
-=======
             ax.scatter(ra, dec)
 
         if not has_ax:
             ax.set_xlabel(r"Right Ascension [hours]", fontsize=24, labelpad=5)
             ax.set_ylabel(r"Declination [deg]", fontsize=24, labelpad=5)
->>>>>>> 82507d19
 
         return ax
 
