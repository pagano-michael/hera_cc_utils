--- conflicted
+++ resolved
@@ -119,7 +119,6 @@
 
             nside = healpy.npix2nside(raw_map.size)
             rot = healpy.Rotator(coord=[coord_in, 'C'], deg=False, inv=True)
-<<<<<<< HEAD
         elif self.data in ['euclid_south','euclid_fornax']:
             fn = _filenames[self.data]
             raw_map = healpy.fitsfunc.read_map('{}/euclid/{}'.format(PATH,
@@ -130,8 +129,6 @@
             raw_map = self.data
             nside = healpy.npix2nside(raw_map.size)
             rot = None
-=======
->>>>>>> 30e15654
         else:
             # Could add other maps here for backdrops at some point.
             raise NotImplemented('help')
